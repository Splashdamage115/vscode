--- conflicted
+++ resolved
@@ -139,11 +139,7 @@
 		}
 
 		if (this._container) {
-<<<<<<< HEAD
-			this._webview.layoutWebviewOverElement(this._container, new Dimension(width, height));
-=======
-			this._webview.value.layoutWebviewOverElement(this._container, { width, height });
->>>>>>> a27961d8
+			this._webview.value.layoutWebviewOverElement(this._container, new Dimension(width, height));
 		}
 	}
 
