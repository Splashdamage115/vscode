/*---------------------------------------------------------------------------------------------
 *  Copyright (c) Microsoft Corporation. All rights reserved.
 *  Licensed under the MIT License. See License.txt in the project root for license information.
 *--------------------------------------------------------------------------------------------*/

export enum ChatConfiguration {
	UseFileStorage = 'chat.useFileStorage',
	AgentEnabled = 'chat.agent.enabled',
	Edits2Enabled = 'chat.edits2.enabled',
	ExtensionToolsEnabled = 'chat.extensionTools.enabled',
<<<<<<< HEAD
	EnableMath = 'chat.math.enabled',
=======
	EditRequests = 'chat.editRequests',
>>>>>>> 03394e2f
}

/**
 * The "kind" of the chat mode- "Agent" for custom modes.
 */
export enum ChatModeKind {
	Ask = 'ask',
	Edit = 'edit',
	Agent = 'agent'
}

export function validateChatMode(mode: unknown): ChatModeKind | undefined {
	switch (mode) {
		case ChatModeKind.Ask:
		case ChatModeKind.Edit:
		case ChatModeKind.Agent:
			return mode as ChatModeKind;
		default:
			return undefined;
	}
}

export function isChatMode(mode: unknown): mode is ChatModeKind {
	return !!validateChatMode(mode);
}

export type RawChatParticipantLocation = 'panel' | 'terminal' | 'notebook' | 'editing-session';

export enum ChatAgentLocation {
	Panel = 'panel',
	Terminal = 'terminal',
	Notebook = 'notebook',
	Editor = 'editor',
}

export namespace ChatAgentLocation {
	export function fromRaw(value: RawChatParticipantLocation | string): ChatAgentLocation {
		switch (value) {
			case 'panel': return ChatAgentLocation.Panel;
			case 'terminal': return ChatAgentLocation.Terminal;
			case 'notebook': return ChatAgentLocation.Notebook;
			case 'editor': return ChatAgentLocation.Editor;
		}
		return ChatAgentLocation.Panel;
	}
}<|MERGE_RESOLUTION|>--- conflicted
+++ resolved
@@ -8,11 +8,8 @@
 	AgentEnabled = 'chat.agent.enabled',
 	Edits2Enabled = 'chat.edits2.enabled',
 	ExtensionToolsEnabled = 'chat.extensionTools.enabled',
-<<<<<<< HEAD
+	EditRequests = 'chat.editRequests',
 	EnableMath = 'chat.math.enabled',
-=======
-	EditRequests = 'chat.editRequests',
->>>>>>> 03394e2f
 }
 
 /**
